/*  RetroArch - A frontend for libretro.
 *  Copyright (C) 2016 - Hans-Kristian Arntzen
 * 
 *  RetroArch is free software: you can redistribute it and/or modify it under the terms
 *  of the GNU General Public License as published by the Free Software Found-
 *  ation, either version 3 of the License, or (at your option) any later version.
 *
 *  RetroArch is distributed in the hope that it will be useful, but WITHOUT ANY WARRANTY;
 *  without even the implied warranty of MERCHANTABILITY or FITNESS FOR A PARTICULAR
 *  PURPOSE.  See the GNU General Public License for more details.
 *
 *  You should have received a copy of the GNU General Public License along with RetroArch.
 *  If not, see <http://www.gnu.org/licenses/>.
 */

#ifdef HAVE_CONFIG_H
#include "../../config.h"
#endif

#ifdef HAVE_XCB
#include <X11/Xlib-xcb.h>
#endif

#include <retro_assert.h>

#include "vulkan_common.h"

#ifdef HAVE_VULKAN
static VkInstance cached_instance;
static VkDevice cached_device;
#endif

#define VK_GET_INSTANCE_PROC_ADDR(vk, inst, entrypoint) do {                               \
   vk->fp##entrypoint = (PFN_vk##entrypoint) vkGetInstanceProcAddr(inst, "vk"#entrypoint); \
   if (vk->fp##entrypoint == NULL) {                                                       \
      RARCH_ERR("vkGetInstanceProcAddr failed to find vk%s\n", #entrypoint);               \
      return false;                                                                        \
   }                                                                                       \
} while(0)

#define VK_GET_DEVICE_PROC_ADDR(vk, dev, entrypoint) do {                                \
   vk->fp##entrypoint = (PFN_vk##entrypoint) vkGetDeviceProcAddr(dev, "vk" #entrypoint); \
   if (vk->fp##entrypoint == NULL) {                                                     \
      RARCH_ERR("vkGetDeviceProcAddr failed to find vk%s\n", #entrypoint);               \
      return false;                                                                      \
   }                                                                                     \
} while(0)

uint32_t vulkan_find_memory_type(const VkPhysicalDeviceMemoryProperties *mem_props,
      uint32_t device_reqs, uint32_t host_reqs)
{
   uint32_t i;
   for (i = 0; i < VK_MAX_MEMORY_TYPES; i++)
   {
      if ((device_reqs & (1u << i)) &&
            (mem_props->memoryTypes[i].propertyFlags & host_reqs) == host_reqs)
         return i;
   }

   RARCH_ERR("[Vulkan]: Failed to find valid memory type. This should never happen.");
   abort();
}

uint32_t vulkan_find_memory_type_fallback(const VkPhysicalDeviceMemoryProperties *mem_props,
      uint32_t device_reqs, uint32_t host_reqs_first, uint32_t host_reqs_second)
{
   uint32_t i;
   for (i = 0; i < VK_MAX_MEMORY_TYPES; i++)
   {
      if ((device_reqs & (1u << i)) &&
            (mem_props->memoryTypes[i].propertyFlags & host_reqs_first) == host_reqs_first)
         return i;
   }

   if (host_reqs_first == 0)
   {
      RARCH_ERR("[Vulkan]: Failed to find valid memory type. This should never happen.");
      abort();
   }

   return vulkan_find_memory_type_fallback(mem_props, device_reqs, host_reqs_second, 0);
}

void vulkan_map_persistent_texture(VkDevice device, struct vk_texture *texture)
{
   vkMapMemory(device, texture->memory, texture->offset, texture->size, 0, &texture->mapped);
}

void vulkan_copy_staging_to_dynamic(vk_t *vk, VkCommandBuffer cmd,
      struct vk_texture *dynamic,
      struct vk_texture *staging)
{
   VkImageCopy region;
   retro_assert(dynamic->type == VULKAN_TEXTURE_DYNAMIC);
   retro_assert(staging->type == VULKAN_TEXTURE_STAGING);

   vulkan_transition_texture(vk, staging);

   /* We don't have to sync against previous TRANSFER, since we observed the completion
    * by fences. If we have a single texture_optimal, we would need to sync against
    * previous transfers to avoid races.
    *
    * We would also need to optionally maintain extra textures due to changes in resolution,
    * so this seems like the sanest and simplest solution. */
   vulkan_image_layout_transition(vk, vk->cmd, dynamic->image,
         VK_IMAGE_LAYOUT_UNDEFINED, VK_IMAGE_LAYOUT_TRANSFER_DST_OPTIMAL,
         0, VK_ACCESS_TRANSFER_WRITE_BIT,
         VK_PIPELINE_STAGE_TOP_OF_PIPE_BIT,
         VK_PIPELINE_STAGE_TOP_OF_PIPE_BIT);

   memset(&region, 0, sizeof(region));
   region.extent.width = dynamic->width;
   region.extent.height = dynamic->height;
   region.extent.depth = 1;
   region.srcSubresource.aspectMask = VK_IMAGE_ASPECT_COLOR_BIT;
   region.srcSubresource.layerCount = 1;
   region.dstSubresource = region.srcSubresource;

   vkCmdCopyImage(vk->cmd,
         staging->image, VK_IMAGE_LAYOUT_GENERAL,
         dynamic->image, VK_IMAGE_LAYOUT_TRANSFER_DST_OPTIMAL,
         1, &region);

   vulkan_image_layout_transition(vk, vk->cmd, dynamic->image,
         VK_IMAGE_LAYOUT_TRANSFER_DST_OPTIMAL, VK_IMAGE_LAYOUT_SHADER_READ_ONLY_OPTIMAL,
         VK_ACCESS_TRANSFER_WRITE_BIT, VK_ACCESS_SHADER_READ_BIT,
         VK_PIPELINE_STAGE_TRANSFER_BIT,
         VK_PIPELINE_STAGE_TOP_OF_PIPE_BIT);
}

#ifdef VULKAN_DEBUG_TEXTURE_ALLOC
static VkImage vk_images[4 * 1024];
static unsigned vk_count;

void vulkan_log_textures(void)
{
   unsigned i;
   for (i = 0; i < vk_count; i++)
   {
      RARCH_WARN("[Vulkan]: Found leaked texture %llu.\n",
            (unsigned long long)vk_images[i]);
   }
   vk_count = 0;
}

static unsigned track_seq;
static void vulkan_track_alloc(VkImage image)
{
   vk_images[vk_count++] = image;
   RARCH_LOG("[Vulkan]: Alloc %llu (%u).\n", (unsigned long long)image, track_seq);
   track_seq++;
}

static void vulkan_track_dealloc(VkImage image)
{
   unsigned i;
   for (i = 0; i < vk_count; i++)
   {
      if (image == vk_images[i])
      {
         vk_count--;
         memmove(vk_images + i, vk_images + 1 + i, sizeof(VkImage) * (vk_count - i));
         return;
      }
   }
   retro_assert(0 && "Couldn't find VkImage in dealloc!");
}
#endif

struct vk_texture vulkan_create_texture(vk_t *vk,
      struct vk_texture *old,
      unsigned width, unsigned height,
      VkFormat format,
      const void *initial, const VkComponentMapping *swizzle, enum vk_texture_type type)
{
<<<<<<< HEAD
   VkDevice device = vk->context->device;
=======
   /* TODO: Evaluate how we should do texture uploads on discrete cards optimally.
    * For integrated GPUs, using linear texture is highly desirable to avoid extra copies, but
    * we might need to take a DMA transfer with block interleave on desktop GPUs.
    *
    * Also, Vulkan drivers are not required to support sampling from linear textures
    * (only TRANSFER), but seems to work fine on GPUs I've tested so far. */

>>>>>>> 6512e5ff
   struct vk_texture tex;
   VkMemoryRequirements mem_reqs;
   VkSubresourceLayout layout;
   VkDevice device                = vk->context->device;
   VkImageCreateInfo info         = { VK_STRUCTURE_TYPE_IMAGE_CREATE_INFO };

   VkImageViewCreateInfo view     = { VK_STRUCTURE_TYPE_IMAGE_VIEW_CREATE_INFO };
   VkMemoryAllocateInfo alloc     = { VK_STRUCTURE_TYPE_MEMORY_ALLOCATE_INFO };
   VkImageSubresource subresource = { VK_IMAGE_ASPECT_COLOR_BIT };

   memset(&tex, 0, sizeof(tex));

   info.imageType     = VK_IMAGE_TYPE_2D;
   info.format        = format;
   info.extent.width  = width;
   info.extent.height = height;
<<<<<<< HEAD
   info.extent.depth = 1;
   info.mipLevels = 1;
   info.arrayLayers = 1;
   info.samples = VK_SAMPLE_COUNT_1_BIT;

   if (type == VULKAN_TEXTURE_STREAMED)
   {
      VkFormatProperties format_properties;
      VkFormatFeatureFlags required = VK_FORMAT_FEATURE_SAMPLED_IMAGE_BIT |
         VK_FORMAT_FEATURE_SAMPLED_IMAGE_FILTER_LINEAR_BIT;
      vkGetPhysicalDeviceFormatProperties(vk->context->gpu, format, &format_properties);

      if ((format_properties.linearTilingFeatures & required) != required)
      {
         RARCH_LOG("[Vulkan]: GPU does not support using linear images as textures. Falling back to copy path.\n");
         type = VULKAN_TEXTURE_STAGING;
      }
   }

   switch (type)
   {
      case VULKAN_TEXTURE_STATIC:
         retro_assert(initial && "Static textures must have initial data.\n");
         info.tiling = VK_IMAGE_TILING_OPTIMAL;
         info.usage = VK_IMAGE_USAGE_SAMPLED_BIT | VK_IMAGE_USAGE_TRANSFER_DST_BIT;
         info.initialLayout = VK_IMAGE_LAYOUT_UNDEFINED;
         break;

      case VULKAN_TEXTURE_DYNAMIC:
         retro_assert(!initial && "Dynamic textures must not have initial data.\n");
         info.tiling = VK_IMAGE_TILING_OPTIMAL;
         info.usage = VK_IMAGE_USAGE_SAMPLED_BIT | VK_IMAGE_USAGE_TRANSFER_DST_BIT;
         info.initialLayout = VK_IMAGE_LAYOUT_UNDEFINED;
         break;

      case VULKAN_TEXTURE_STREAMED:
         info.usage = VK_IMAGE_USAGE_SAMPLED_BIT;
         info.tiling = VK_IMAGE_TILING_LINEAR;
         info.initialLayout = VK_IMAGE_LAYOUT_PREINITIALIZED;
         break;

      case VULKAN_TEXTURE_STAGING:
         info.usage = VK_IMAGE_USAGE_TRANSFER_SRC_BIT;
         info.tiling = VK_IMAGE_TILING_LINEAR;
         info.initialLayout = VK_IMAGE_LAYOUT_PREINITIALIZED;
         break;

      case VULKAN_TEXTURE_READBACK:
         info.usage = VK_IMAGE_USAGE_TRANSFER_DST_BIT;
         info.tiling = VK_IMAGE_TILING_LINEAR;
         info.initialLayout = VK_IMAGE_LAYOUT_UNDEFINED;
         break;
   }
=======
   info.extent.depth  = 1;
   info.mipLevels     = 1;
   info.arrayLayers   = 1;
   info.samples       = VK_SAMPLE_COUNT_1_BIT;
   info.tiling        = type != VULKAN_TEXTURE_STATIC 
      ? VK_IMAGE_TILING_LINEAR : VK_IMAGE_TILING_OPTIMAL;
   info.usage         = VK_IMAGE_USAGE_SAMPLED_BIT;
   if (type == VULKAN_TEXTURE_STATIC)
      info.usage     |= VK_IMAGE_USAGE_TRANSFER_DST_BIT;
   if (type == VULKAN_TEXTURE_READBACK)
      info.usage      = VK_IMAGE_USAGE_TRANSFER_DST_BIT;
   info.sharingMode   = VK_SHARING_MODE_EXCLUSIVE;

   /* We'll transition this on first use for streamed textures. */
   info.initialLayout = (type == VULKAN_TEXTURE_STREAMED) ?
      VK_IMAGE_LAYOUT_PREINITIALIZED :
      VK_IMAGE_LAYOUT_UNDEFINED;
>>>>>>> 6512e5ff

   vkCreateImage(device, &info, NULL, &tex.image);
#if 0
   vulkan_track_alloc(tex.image);
#endif
   vkGetImageMemoryRequirements(device, tex.image, &mem_reqs);
   alloc.allocationSize = mem_reqs.size;

   switch (type)
   {
<<<<<<< HEAD
      case VULKAN_TEXTURE_STATIC:
      case VULKAN_TEXTURE_DYNAMIC:
         alloc.memoryTypeIndex = vulkan_find_memory_type_fallback(&vk->context->memory_properties,
               mem_reqs.memoryTypeBits,
               VK_MEMORY_PROPERTY_DEVICE_LOCAL_BIT, 0);
         break;

      default:
         alloc.memoryTypeIndex = vulkan_find_memory_type_fallback(&vk->context->memory_properties,
               mem_reqs.memoryTypeBits,
               VK_MEMORY_PROPERTY_HOST_VISIBLE_BIT |
               VK_MEMORY_PROPERTY_HOST_COHERENT_BIT |
               VK_MEMORY_PROPERTY_HOST_CACHED_BIT,
               VK_MEMORY_PROPERTY_HOST_VISIBLE_BIT |
               VK_MEMORY_PROPERTY_HOST_COHERENT_BIT);
         break;
=======
      alloc.memoryTypeIndex = 
         vulkan_find_memory_type_fallback(&vk->context->memory_properties,
            mem_reqs.memoryTypeBits,
            VK_MEMORY_PROPERTY_DEVICE_LOCAL_BIT, 0);
>>>>>>> 6512e5ff
   }

   /* If the texture is STREAMED and it's not DEVICE_LOCAL, we expect to hit a slower path,
    * so fallback to copy path. */
   if (type == VULKAN_TEXTURE_STREAMED && 
         (vk->context->memory_properties.memoryTypes[alloc.memoryTypeIndex].propertyFlags &
          VK_MEMORY_PROPERTY_DEVICE_LOCAL_BIT) == 0)
   {
<<<<<<< HEAD
      /* Recreate texture but for STAGING this time ... */
      RARCH_LOG("[Vulkan]: GPU supports linear images as textures, but not DEVICE_LOCAL. Falling back to copy path.\n");
      type = VULKAN_TEXTURE_STAGING;
      vkDestroyImage(device, tex.image, NULL);
      info.usage = VK_IMAGE_USAGE_TRANSFER_SRC_BIT;
      vkCreateImage(device, &info, NULL, &tex.image);
      vkGetImageMemoryRequirements(device, tex.image, &mem_reqs);
      alloc.allocationSize = mem_reqs.size;
      alloc.memoryTypeIndex = vulkan_find_memory_type_fallback(&vk->context->memory_properties,
            mem_reqs.memoryTypeBits,
            VK_MEMORY_PROPERTY_HOST_VISIBLE_BIT |
            VK_MEMORY_PROPERTY_HOST_COHERENT_BIT |
            VK_MEMORY_PROPERTY_HOST_CACHED_BIT,
            VK_MEMORY_PROPERTY_HOST_VISIBLE_BIT |
=======
      alloc.memoryTypeIndex = 
         vulkan_find_memory_type_fallback(&vk->context->memory_properties,
            mem_reqs.memoryTypeBits,
            VK_MEMORY_PROPERTY_HOST_VISIBLE_BIT | 
            VK_MEMORY_PROPERTY_HOST_COHERENT_BIT | 
            VK_MEMORY_PROPERTY_HOST_CACHED_BIT,
            VK_MEMORY_PROPERTY_HOST_VISIBLE_BIT | 
>>>>>>> 6512e5ff
            VK_MEMORY_PROPERTY_HOST_COHERENT_BIT);
   }

   /* We're not reusing the objects themselves. */
   if (old && old->view != VK_NULL_HANDLE)
      vkDestroyImageView(vk->context->device, old->view, NULL);
   if (old && old->image != VK_NULL_HANDLE)
   {
      vkDestroyImage(vk->context->device, old->image, NULL);
#ifdef VULKAN_DEBUG_TEXTURE_ALLOC
      vulkan_track_dealloc(old->image);
#endif
   }

   /* We can pilfer the old memory and move it over to the new texture. */
   if (old &&
         old->memory_size >= mem_reqs.size &&
         old->memory_type == alloc.memoryTypeIndex)
   {
      tex.memory      = old->memory;
      tex.memory_size = old->memory_size;
      tex.memory_type = old->memory_type;

      if (old->mapped)
         vkUnmapMemory(device, old->memory);
      old->memory = VK_NULL_HANDLE;
   }
   else
   {
      vkAllocateMemory(device, &alloc, NULL, &tex.memory);
      tex.memory_size = alloc.allocationSize;
      tex.memory_type = alloc.memoryTypeIndex;
   }

   if (old)
   {
      if (old->memory != VK_NULL_HANDLE)
         vkFreeMemory(device, old->memory, NULL);
      memset(old, 0, sizeof(*old));
   }

   vkBindImageMemory(device, tex.image, tex.memory, 0);

   view.image                       = tex.image;
   view.viewType                    = VK_IMAGE_VIEW_TYPE_2D;
   view.format                      = format;
   if (swizzle)
      view.components               = *swizzle;
   else
   {
      view.components.r             = VK_COMPONENT_SWIZZLE_R;
      view.components.g             = VK_COMPONENT_SWIZZLE_G;
      view.components.b             = VK_COMPONENT_SWIZZLE_B;
      view.components.a             = VK_COMPONENT_SWIZZLE_A;
   }
   view.subresourceRange.aspectMask = VK_IMAGE_ASPECT_COLOR_BIT;
   view.subresourceRange.levelCount = 1;
   view.subresourceRange.layerCount = 1;

   vkCreateImageView(device, &view, NULL, &tex.view);

   vkGetImageSubresourceLayout(device, tex.image, &subresource, &layout);
   tex.stride = layout.rowPitch;
   tex.offset = layout.offset;
   tex.size   = layout.size;
   tex.layout = info.initialLayout;

   tex.width  = width;
   tex.height = height;
   tex.format = format;
   tex.type = type;

   if (initial && type == VULKAN_TEXTURE_STREAMED)
   {
      unsigned x, y;
      uint8_t *dst       = NULL;
      const uint8_t *src = NULL;
      void *ptr          = NULL;
      unsigned bpp       = vulkan_format_to_bpp(tex.format);
      unsigned stride    = tex.width * bpp;

      vkMapMemory(device, tex.memory, tex.offset, tex.size, 0, &ptr);

      dst                = (uint8_t*)ptr;
      src                = (const uint8_t*)initial;
      for (y = 0; y < tex.height; y++, dst += tex.stride, src += stride)
         memcpy(dst, src, width * bpp);

      vkUnmapMemory(device, tex.memory);
   }
   else if (initial && type == VULKAN_TEXTURE_STATIC)
   {
      VkImageCopy region;
      VkCommandBuffer staging;
<<<<<<< HEAD
      unsigned bpp = vulkan_format_to_bpp(tex.format);
      struct vk_texture tmp = vulkan_create_texture(vk, NULL,
            width, height, format, initial, NULL, VULKAN_TEXTURE_STAGING);
=======
      VkCommandBufferAllocateInfo info    = { 
         VK_STRUCTURE_TYPE_COMMAND_BUFFER_ALLOCATE_INFO };
      VkCommandBufferBeginInfo begin_info = { 
         VK_STRUCTURE_TYPE_COMMAND_BUFFER_BEGIN_INFO };
      VkSubmitInfo submit_info            = { VK_STRUCTURE_TYPE_SUBMIT_INFO };
      unsigned bpp            = vulkan_format_to_bpp(tex.format);
      struct vk_texture tmp   = vulkan_create_texture(vk, NULL,
            width, height, format, initial, NULL, VULKAN_TEXTURE_STREAMED);
>>>>>>> 6512e5ff

      info.commandPool        = vk->staging_pool;
      info.level              = VK_COMMAND_BUFFER_LEVEL_PRIMARY;
      info.commandBufferCount = 1;
      vkAllocateCommandBuffers(vk->context->device, &info, &staging);

      begin_info.flags        = VK_COMMAND_BUFFER_USAGE_ONE_TIME_SUBMIT_BIT;
      vkBeginCommandBuffer(staging, &begin_info);

      vulkan_image_layout_transition(vk, staging, tmp.image,
            VK_IMAGE_LAYOUT_PREINITIALIZED, VK_IMAGE_LAYOUT_GENERAL,
            VK_ACCESS_HOST_WRITE_BIT, VK_ACCESS_TRANSFER_READ_BIT,
            VK_PIPELINE_STAGE_TOP_OF_PIPE_BIT,
            VK_PIPELINE_STAGE_TOP_OF_PIPE_BIT);

      vulkan_image_layout_transition(vk, staging, tex.image,
            VK_IMAGE_LAYOUT_UNDEFINED, VK_IMAGE_LAYOUT_TRANSFER_DST_OPTIMAL,
            0, VK_ACCESS_TRANSFER_WRITE_BIT,
            VK_PIPELINE_STAGE_TOP_OF_PIPE_BIT,
            VK_PIPELINE_STAGE_TOP_OF_PIPE_BIT);

      memset(&region, 0, sizeof(region));
      region.extent.width              = width;
      region.extent.height             = height;
      region.extent.depth              = 1;
      region.srcSubresource.aspectMask = VK_IMAGE_ASPECT_COLOR_BIT;
      region.srcSubresource.layerCount = 1;
      region.dstSubresource            = region.srcSubresource;

      vkCmdCopyImage(staging,
            tmp.image, VK_IMAGE_LAYOUT_GENERAL,
            tex.image, VK_IMAGE_LAYOUT_TRANSFER_DST_OPTIMAL,
            1, &region);

      vulkan_image_layout_transition(vk, staging, tex.image,
            VK_IMAGE_LAYOUT_TRANSFER_DST_OPTIMAL,
            VK_IMAGE_LAYOUT_SHADER_READ_ONLY_OPTIMAL,
            VK_ACCESS_TRANSFER_WRITE_BIT,
            VK_ACCESS_SHADER_READ_BIT,
            VK_PIPELINE_STAGE_TRANSFER_BIT,
            VK_PIPELINE_STAGE_TOP_OF_PIPE_BIT);

      vkEndCommandBuffer(staging);
      submit_info.commandBufferCount = 1;
      submit_info.pCommandBuffers    = &staging;

      slock_lock(vk->context->queue_lock);
      vkQueueSubmit(vk->context->queue, 1, &submit_info, VK_NULL_HANDLE);

      /* TODO: Very crude, but texture uploads only happen 
       * during init, so waiting for GPU to complete transfer 
       * and blocking isn't a big deal. */
      vkQueueWaitIdle(vk->context->queue);
      slock_unlock(vk->context->queue_lock);

      vkFreeCommandBuffers(vk->context->device, vk->staging_pool, 1, &staging);
      vulkan_destroy_texture(vk->context->device, &tmp);
      tex.layout = VK_IMAGE_LAYOUT_SHADER_READ_ONLY_OPTIMAL;
   }
   return tex;
}

void vulkan_destroy_texture(VkDevice device, struct vk_texture *tex)
{
   if (tex->mapped)
      vkUnmapMemory(device, tex->memory);
   vkFreeMemory(device, tex->memory, NULL);
   vkDestroyImageView(device, tex->view, NULL);
   vkDestroyImage(device, tex->image, NULL);
#ifdef VULKAN_DEBUG_TEXTURE_ALLOC
   vulkan_track_dealloc(tex->image);
#endif
   memset(tex, 0, sizeof(*tex));
}

static void vulkan_write_quad_descriptors(VkDevice device,
      VkDescriptorSet set,
      VkBuffer buffer,
      VkDeviceSize offset,
      VkDeviceSize range,
      const struct vk_texture *texture,
      VkSampler sampler)
{
   VkWriteDescriptorSet write = { VK_STRUCTURE_TYPE_WRITE_DESCRIPTOR_SET };
   VkDescriptorImageInfo image_info;
   VkDescriptorBufferInfo buffer_info;

   image_info.sampler     = sampler;
   image_info.imageView   = texture->view;
   image_info.imageLayout = texture->layout;

   buffer_info.buffer     = buffer;
   buffer_info.offset     = offset;
   buffer_info.range      = range;

   write.dstSet           = set;
   write.dstBinding       = 0;
   write.descriptorCount  = 1;
   write.descriptorType   = VK_DESCRIPTOR_TYPE_UNIFORM_BUFFER;
   write.pBufferInfo      = &buffer_info;
   vkUpdateDescriptorSets(device, 1, &write, 0, NULL);

   write.dstSet           = set;
   write.dstBinding       = 1;
   write.descriptorCount  = 1;
   write.descriptorType   = VK_DESCRIPTOR_TYPE_COMBINED_IMAGE_SAMPLER;
   write.pImageInfo       = &image_info;
   vkUpdateDescriptorSets(device, 1, &write, 0, NULL);
}

void vulkan_transition_texture(vk_t *vk, struct vk_texture *texture)
{
   /* Transition to GENERAL layout for linear streamed textures.
    * We're using linear textures here, so only 
    * GENERAL layout is supported.
    */
   if (texture->layout == VK_IMAGE_LAYOUT_PREINITIALIZED)
   {
      vulkan_image_layout_transition(vk, vk->cmd, texture->image,
            texture->layout, VK_IMAGE_LAYOUT_GENERAL,
            VK_ACCESS_HOST_WRITE_BIT, VK_ACCESS_SHADER_READ_BIT,
            VK_PIPELINE_STAGE_TOP_OF_PIPE_BIT,
            VK_PIPELINE_STAGE_TOP_OF_PIPE_BIT);
      texture->layout = VK_IMAGE_LAYOUT_GENERAL;
   }
}

static void vulkan_check_dynamic_state(vk_t *vk)
{
   if (vk->tracker.dirty & VULKAN_DIRTY_DYNAMIC_BIT)
   {
      const VkRect2D sci = {
         { vk->vp.x, vk->vp.y },
         { vk->vp.width, vk->vp.height }};
      vkCmdSetViewport(vk->cmd, 0, 1, &vk->vk_vp);
      vkCmdSetScissor(vk->cmd, 0, 1, &sci);

      vk->tracker.dirty &= ~VULKAN_DIRTY_DYNAMIC_BIT;
   }
}

void vulkan_draw_triangles(vk_t *vk, const struct vk_draw_triangles *call)
{
   vulkan_transition_texture(vk, call->texture);

   if (call->pipeline != vk->tracker.pipeline)
   {
      vkCmdBindPipeline(vk->cmd,
            VK_PIPELINE_BIND_POINT_GRAPHICS, call->pipeline);
      vk->tracker.pipeline = call->pipeline;

      /* Changing pipeline invalidates dynamic state. */
      vk->tracker.dirty |= VULKAN_DIRTY_DYNAMIC_BIT;
   }

   vulkan_check_dynamic_state(vk);

   /* Upload descriptors */
   {
      VkDescriptorSet set;

      if (memcmp(call->mvp, &vk->tracker.mvp, sizeof(*call->mvp)) 
            || (call->texture->view != vk->tracker.view)
            || (call->sampler != vk->tracker.sampler))
      {
         /* Upload UBO */
         struct vk_buffer_range range;
         if (!vulkan_buffer_chain_alloc(vk->context, &vk->chain->ubo,
                  sizeof(*call->mvp), &range))
            return;
         memcpy(range.data, call->mvp, sizeof(*call->mvp));

         set = vulkan_descriptor_manager_alloc(
               vk->context->device, &vk->chain->descriptor_manager);
         vulkan_write_quad_descriptors(vk->context->device,
               set,
               range.buffer,
               range.offset,
               sizeof(*call->mvp),
               call->texture,
               call->sampler);

         vkCmdBindDescriptorSets(vk->cmd, VK_PIPELINE_BIND_POINT_GRAPHICS,
               vk->pipelines.layout, 0,
               1, &set, 0, NULL);

         vk->tracker.view = call->texture->view;
         vk->tracker.sampler = call->sampler;
         vk->tracker.mvp = *call->mvp;
      }
   }

   /* VBO is already uploaded. */
   vkCmdBindVertexBuffers(vk->cmd, 0, 1,
         &call->vbo->buffer, &call->vbo->offset);

   /* Draw the quad */
   vkCmdDraw(vk->cmd, call->vertices, 1, 0, 0);
}

void vulkan_draw_quad(vk_t *vk, const struct vk_draw_quad *quad)
{
   vulkan_transition_texture(vk, quad->texture);

   if (quad->pipeline != vk->tracker.pipeline)
   {
      vkCmdBindPipeline(vk->cmd,
            VK_PIPELINE_BIND_POINT_GRAPHICS, quad->pipeline);
      vk->tracker.pipeline = quad->pipeline;

      /* Changing pipeline invalidates dynamic state. */
      vk->tracker.dirty   |= VULKAN_DIRTY_DYNAMIC_BIT;
   }

   vulkan_check_dynamic_state(vk);

   /* Upload descriptors */
   {
      VkDescriptorSet set;
      struct vk_buffer_range range;
      if (!vulkan_buffer_chain_alloc(vk->context, &vk->chain->ubo,
               sizeof(*quad->mvp), &range))
         return;

      if (memcmp(quad->mvp, &vk->tracker.mvp, sizeof(*quad->mvp)) 
            || quad->texture->view != vk->tracker.view
            || quad->sampler != vk->tracker.sampler)
      {
         /* Upload UBO */
         struct vk_buffer_range range;
         if (!vulkan_buffer_chain_alloc(vk->context, &vk->chain->ubo,
                  sizeof(*quad->mvp), &range))
            return;
         memcpy(range.data, quad->mvp, sizeof(*quad->mvp));

         set = vulkan_descriptor_manager_alloc(vk->context->device,
               &vk->chain->descriptor_manager);

         vulkan_write_quad_descriptors(vk->context->device,
               set,
               range.buffer,
               range.offset,
               sizeof(*quad->mvp),
               quad->texture,
               quad->sampler);

         vkCmdBindDescriptorSets(vk->cmd, VK_PIPELINE_BIND_POINT_GRAPHICS,
               vk->pipelines.layout, 0,
               1, &set, 0, NULL);

         vk->tracker.view    = quad->texture->view;
         vk->tracker.sampler = quad->sampler;
         vk->tracker.mvp     = *quad->mvp;
      }
   }

   /* Upload VBO */
   {
      struct vk_buffer_range range;
      if (!vulkan_buffer_chain_alloc(vk->context, &vk->chain->vbo,
               6 * sizeof(struct vk_vertex), &range))
         return;

      vulkan_write_quad_vbo((struct vk_vertex*)range.data,
            0.0f, 0.0f, 1.0f, 1.0f,
            0.0f, 0.0f, 1.0f, 1.0f,
            &quad->color);

      vkCmdBindVertexBuffers(vk->cmd, 0, 1,
            &range.buffer, &range.offset);
   }

   /* Draw the quad */
   vkCmdDraw(vk->cmd, 6, 1, 0, 0);
}

void vulkan_image_layout_transition(
      vk_t *vk,
      VkCommandBuffer cmd, VkImage image,
      VkImageLayout old_layout,
      VkImageLayout new_layout,
      VkAccessFlags srcAccess,
      VkAccessFlags dstAccess,
      VkPipelineStageFlags srcStages,
      VkPipelineStageFlags dstStages)
{
   VkImageMemoryBarrier barrier = { VK_STRUCTURE_TYPE_IMAGE_MEMORY_BARRIER };

   barrier.srcAccessMask               = srcAccess;
   barrier.dstAccessMask               = dstAccess;
   barrier.oldLayout                   = old_layout;
   barrier.newLayout                   = new_layout;
   barrier.srcQueueFamilyIndex         = VK_QUEUE_FAMILY_IGNORED;
   barrier.dstQueueFamilyIndex         = VK_QUEUE_FAMILY_IGNORED;
   barrier.image                       = image;
   barrier.subresourceRange.aspectMask = VK_IMAGE_ASPECT_COLOR_BIT;
   barrier.subresourceRange.levelCount = 1;
   barrier.subresourceRange.layerCount = 1;

   vkCmdPipelineBarrier(cmd,
         srcStages,
         dstStages,
         0,
         0, NULL,
         0, NULL,
         1, &barrier);
}

struct vk_buffer vulkan_create_buffer(const struct vulkan_context *context,
      size_t size, VkBufferUsageFlags usage)
{
   struct vk_buffer buffer;
   VkMemoryRequirements mem_reqs;
   VkMemoryAllocateInfo alloc = { VK_STRUCTURE_TYPE_MEMORY_ALLOCATE_INFO };
   VkBufferCreateInfo info    = { VK_STRUCTURE_TYPE_BUFFER_CREATE_INFO };

   info.size        = size;
   info.usage       = usage;
   info.sharingMode = VK_SHARING_MODE_EXCLUSIVE;
   vkCreateBuffer(context->device, &info, NULL, &buffer.buffer);

   vkGetBufferMemoryRequirements(context->device, buffer.buffer, &mem_reqs);

   alloc.allocationSize  = mem_reqs.size;
   alloc.memoryTypeIndex = vulkan_find_memory_type(
         &context->memory_properties,
         mem_reqs.memoryTypeBits,
         VK_MEMORY_PROPERTY_HOST_VISIBLE_BIT | 
         VK_MEMORY_PROPERTY_HOST_COHERENT_BIT);
   vkAllocateMemory(context->device, &alloc, NULL, &buffer.memory);
   vkBindBufferMemory(context->device, buffer.buffer, buffer.memory, 0);

   buffer.size = alloc.allocationSize;

   vkMapMemory(context->device,
         buffer.memory, 0, buffer.size, 0, &buffer.mapped);
   return buffer;
}

void vulkan_destroy_buffer(VkDevice device, struct vk_buffer *buffer)
{
   vkUnmapMemory(device, buffer->memory);
   vkFreeMemory(device, buffer->memory, NULL);
   vkDestroyBuffer(device, buffer->buffer, NULL);
   memset(buffer, 0, sizeof(*buffer));
}

static struct vk_descriptor_pool *vulkan_alloc_descriptor_pool(
      VkDevice device,
      const struct vk_descriptor_manager *manager)
{
   unsigned i;
   VkDescriptorPoolCreateInfo pool_info   = { 
      VK_STRUCTURE_TYPE_DESCRIPTOR_POOL_CREATE_INFO };
   VkDescriptorSetAllocateInfo alloc_info = { 
      VK_STRUCTURE_TYPE_DESCRIPTOR_SET_ALLOCATE_INFO };

   struct vk_descriptor_pool *pool        = 
      (struct vk_descriptor_pool*)calloc(1, sizeof(*pool));
   if (!pool)
      return NULL;

   pool_info.maxSets = VULKAN_DESCRIPTOR_MANAGER_BLOCK_SETS;
   pool_info.poolSizeCount = manager->num_sizes;
   pool_info.pPoolSizes = manager->sizes;
   pool_info.flags = VK_DESCRIPTOR_POOL_CREATE_FREE_DESCRIPTOR_SET_BIT;
   vkCreateDescriptorPool(device, &pool_info, NULL, &pool->pool);

   /* Just allocate all descriptor sets up front. */
   alloc_info.descriptorPool = pool->pool;
   alloc_info.descriptorSetCount = 1;
   alloc_info.pSetLayouts = &manager->set_layout;
   for (i = 0; i < VULKAN_DESCRIPTOR_MANAGER_BLOCK_SETS; i++)
      vkAllocateDescriptorSets(device, &alloc_info, &pool->sets[i]);

   return pool;
}

VkDescriptorSet vulkan_descriptor_manager_alloc(
      VkDevice device, struct vk_descriptor_manager *manager)
{
   if (manager->count < VULKAN_DESCRIPTOR_MANAGER_BLOCK_SETS)
      return manager->current->sets[manager->count++];

   while (manager->current->next)
   {
      manager->current = manager->current->next;
      manager->count   = 0;
      return manager->current->sets[manager->count++];
   }

   manager->current->next = vulkan_alloc_descriptor_pool(device, manager);
   retro_assert(manager->current->next);

   manager->current = manager->current->next;
   manager->count   = 0;
   return manager->current->sets[manager->count++];
}

void vulkan_descriptor_manager_restart(struct vk_descriptor_manager *manager)
{
   manager->current = manager->head;
   manager->count = 0;
}

struct vk_descriptor_manager vulkan_create_descriptor_manager(
      VkDevice device,
      const VkDescriptorPoolSize *sizes,
      unsigned num_sizes,
      VkDescriptorSetLayout set_layout)
{
   struct vk_descriptor_manager manager;
   memset(&manager, 0, sizeof(manager));
   retro_assert(num_sizes <= VULKAN_MAX_DESCRIPTOR_POOL_SIZES);
   memcpy(manager.sizes, sizes, num_sizes * sizeof(*sizes));
   manager.num_sizes  = num_sizes;
   manager.set_layout = set_layout;

   manager.head       = vulkan_alloc_descriptor_pool(device, &manager);
   retro_assert(manager.head);
   return manager;
}

void vulkan_destroy_descriptor_manager(VkDevice device,
      struct vk_descriptor_manager *manager)
{
   struct vk_descriptor_pool *node = manager->head;

   while (node)
   {
      struct vk_descriptor_pool *next = node->next;

      vkFreeDescriptorSets(device, node->pool,
            VULKAN_DESCRIPTOR_MANAGER_BLOCK_SETS, node->sets);
      vkDestroyDescriptorPool(device, node->pool, NULL);

      free(node);
      node = next;
   }

   memset(manager, 0, sizeof(*manager));
}

static void vulkan_buffer_chain_step(struct vk_buffer_chain *chain)
{
   chain->current = chain->current->next;
   chain->offset = 0;
}

static bool vulkan_buffer_chain_suballoc(struct vk_buffer_chain *chain,
      size_t size, struct vk_buffer_range *range)
{
   VkDeviceSize next_offset = chain->offset + size;
   if (next_offset <= chain->current->buffer.size)
   {
      range->data   = (uint8_t*)chain->current->buffer.mapped + chain->offset;
      range->buffer = chain->current->buffer.buffer;
      range->offset = chain->offset;
      chain->offset = (next_offset + chain->alignment - 1) 
         & ~(chain->alignment - 1);

      return true;
   }
   
   return false;
}

static struct vk_buffer_node *vulkan_buffer_chain_alloc_node(
      const struct vulkan_context *context,
      size_t size, VkBufferUsageFlags usage)
{
   struct vk_buffer_node *node = (struct vk_buffer_node*)
      calloc(1, sizeof(*node));
   if (!node)
      return NULL;

   node->buffer = vulkan_create_buffer(context, size, usage);
   return node;
}

struct vk_buffer_chain vulkan_buffer_chain_init(VkDeviceSize block_size,
      VkDeviceSize alignment,
      VkBufferUsageFlags usage)
{
   struct vk_buffer_chain chain = { 
      block_size, alignment, 0, usage, NULL, NULL };
   return chain;
}

void vulkan_buffer_chain_discard(struct vk_buffer_chain *chain)
{
   chain->current = chain->head;
   chain->offset = 0;
}

bool vulkan_buffer_chain_alloc(const struct vulkan_context *context,
      struct vk_buffer_chain *chain,
      size_t size, struct vk_buffer_range *range)
{
   if (!chain->head)
   {
      chain->head = vulkan_buffer_chain_alloc_node(context,
            chain->block_size, chain->usage);
      if (!chain->head)
         return false;

      chain->current = chain->head;
      chain->offset = 0;
   }

   if (vulkan_buffer_chain_suballoc(chain, size, range))
      return true;

   /* We've exhausted the current chain, traverse list until we
    * can find a block we can use. Usually, we just step once. */
   while (chain->current->next)
   {
      vulkan_buffer_chain_step(chain);
      if (vulkan_buffer_chain_suballoc(chain, size, range))
         return true;
   }

   /* We have to allocate a new node, might allocate larger
    * buffer here than block_size in case we have 
    * a very large allocation. */
   if (size < chain->block_size)
      size = chain->block_size;

   chain->current->next = vulkan_buffer_chain_alloc_node(
         context, size, chain->usage);
   if (!chain->current->next)
      return false;

   vulkan_buffer_chain_step(chain);
   /* This cannot possibly fail. */
   retro_assert(vulkan_buffer_chain_suballoc(chain, size, range));
   return true;
}

void vulkan_buffer_chain_free(VkDevice device, struct vk_buffer_chain *chain)
{
   struct vk_buffer_node *node = chain->head;
   while (node)
   {
      struct vk_buffer_node *next = node->next;
      vulkan_destroy_buffer(device, &node->buffer);

      free(node);
      node = next;
   }
   memset(chain, 0, sizeof(*chain));
}

bool vulkan_context_init(gfx_ctx_vulkan_data_t *vk,
      enum vulkan_wsi_type type)
{
   unsigned i;
   uint32_t queue_count;
   VkQueueFamilyProperties queue_properties[32];
   VkInstanceCreateInfo info          = { VK_STRUCTURE_TYPE_INSTANCE_CREATE_INFO };
   VkApplicationInfo app              = { VK_STRUCTURE_TYPE_APPLICATION_INFO };
   VkPhysicalDeviceFeatures features  = { false };
   VkDeviceQueueCreateInfo queue_info = { VK_STRUCTURE_TYPE_DEVICE_QUEUE_CREATE_INFO };
   VkDeviceCreateInfo device_info     = { VK_STRUCTURE_TYPE_DEVICE_CREATE_INFO };
   uint32_t gpu_count                 = 1;
   bool found_queue                   = false;
   VkPhysicalDevice *gpus             = NULL;
   static const float one             = 1.0f;
   static const char *device_extensions[] = {
      "VK_KHR_swapchain",
   };
   static const char *instance_extensions[2];
   
   instance_extensions[0] = "VK_KHR_surface";

   switch (type)
   {
      case VULKAN_WSI_WAYLAND:
         instance_extensions[1] = "VK_KHR_wayland_surface";
         break;
      case VULKAN_WSI_ANDROID:
         instance_extensions[1] = "VK_KHR_android_surface";
         break;
      case VULKAN_WSI_WIN32:
         instance_extensions[1] = "VK_KHR_win32_surface";
         break;
      case VULKAN_WSI_XLIB:
         instance_extensions[1] = "VK_KHR_xlib_surface";
         break;
      case VULKAN_WSI_XCB:
         instance_extensions[1] = "VK_KHR_xcb_surface";
         break;
      case VULKAN_WSI_MIR:
         instance_extensions[1] = "VK_KHR_mir_surface";
         break;
      case VULKAN_WSI_NONE:
      default:
         break;
   }

   app.pApplicationName              = "RetroArch";
   app.applicationVersion            = 0;
   app.pEngineName                   = "RetroArch";
   app.engineVersion                 = 0;
   app.apiVersion                    = VK_API_VERSION;

   info.pApplicationInfo             = &app;
   info.enabledExtensionCount        = ARRAY_SIZE(instance_extensions);
   info.ppEnabledExtensionNames      = instance_extensions;

   if (cached_instance)
   {
      vk->context.instance           = cached_instance;
      cached_instance                = NULL;
   }
   else if (vkCreateInstance(&info, NULL, &vk->context.instance) != VK_SUCCESS)
      return false;

   if (vkEnumeratePhysicalDevices(vk->context.instance,
            &gpu_count, NULL) != VK_SUCCESS)
      return false;

   gpus = (VkPhysicalDevice*)calloc(gpu_count, sizeof(*gpus));
   if (!gpus)
      return false;

   if (vkEnumeratePhysicalDevices(vk->context.instance,
            &gpu_count, gpus) != VK_SUCCESS)
      return false;

   if (gpu_count < 1)
   {
      RARCH_ERR("[Vulkan]: Failed to enumerate Vulkan physical device.\n");
      free(gpus);
      return false;
   }

   vk->context.gpu = gpus[0];
   free(gpus);

   vkGetPhysicalDeviceProperties(vk->context.gpu,
         &vk->context.gpu_properties);
   vkGetPhysicalDeviceMemoryProperties(vk->context.gpu,
         &vk->context.memory_properties);
   vkGetPhysicalDeviceQueueFamilyProperties(vk->context.gpu,
         &queue_count, NULL);

   if (queue_count < 1 || queue_count > 32)
      return false;

   vkGetPhysicalDeviceQueueFamilyProperties(vk->context.gpu,
         &queue_count, queue_properties);

   for (i = 0; i < queue_count; i++)
   {
      VkQueueFlags required = VK_QUEUE_GRAPHICS_BIT | VK_QUEUE_COMPUTE_BIT;
      if ((queue_properties[i].queueFlags & required) == required)
      {
         vk->context.graphics_queue_index = i;
         RARCH_LOG("[Vulkan]: Device supports %u sub-queues.\n",
               queue_properties[i].queueCount);
         found_queue = true;
         break;
      }
   }

   if (!found_queue)
   {
      RARCH_ERR("[Vulkan]: Did not find suitable graphics queue.\n");
      return false;
   }

   queue_info.queueFamilyIndex         = vk->context.graphics_queue_index;
   queue_info.queueCount               = 1;
   queue_info.pQueuePriorities         = &one;

   device_info.queueCreateInfoCount    = 1;
   device_info.pQueueCreateInfos       = &queue_info;
   device_info.enabledExtensionCount   = ARRAY_SIZE(device_extensions);
   device_info.ppEnabledExtensionNames = device_extensions;
   device_info.pEnabledFeatures        = &features;

   if (cached_device)
   {
      vk->context.device = cached_device;
      cached_device = NULL;
      video_driver_ctl(RARCH_DISPLAY_CTL_SET_VIDEO_CACHE_CONTEXT_ACK, NULL);
      RARCH_LOG("[Vulkan]: Using cached Vulkan context.\n");
   }
   else if (vkCreateDevice(vk->context.gpu, &device_info,
            NULL, &vk->context.device) != VK_SUCCESS)
      return false;

   vkGetDeviceQueue(vk->context.device,
         vk->context.graphics_queue_index, 0, &vk->context.queue);

   VK_GET_INSTANCE_PROC_ADDR(vk,
         vk->context.instance, GetPhysicalDeviceSurfaceSupportKHR);
   VK_GET_INSTANCE_PROC_ADDR(vk,
         vk->context.instance, GetPhysicalDeviceSurfaceCapabilitiesKHR);
   VK_GET_INSTANCE_PROC_ADDR(vk,
         vk->context.instance, GetPhysicalDeviceSurfaceFormatsKHR);
   VK_GET_INSTANCE_PROC_ADDR(vk,
         vk->context.instance, GetPhysicalDeviceSurfacePresentModesKHR);
   VK_GET_INSTANCE_PROC_ADDR(vk,
         vk->context.instance, DestroySurfaceKHR);
   VK_GET_DEVICE_PROC_ADDR(vk,
         vk->context.device, CreateSwapchainKHR);
   VK_GET_DEVICE_PROC_ADDR(vk,
         vk->context.device, DestroySwapchainKHR);
   VK_GET_DEVICE_PROC_ADDR(vk,
         vk->context.device, GetSwapchainImagesKHR);
   VK_GET_DEVICE_PROC_ADDR(vk,
         vk->context.device, AcquireNextImageKHR);
   VK_GET_DEVICE_PROC_ADDR(vk,
         vk->context.device, QueuePresentKHR);

   switch (type)
   {
      case VULKAN_WSI_WAYLAND:
#ifdef HAVE_WAYLAND
         VK_GET_INSTANCE_PROC_ADDR(vk,
               vk->context.instance, CreateWaylandSurfaceKHR);
#endif
         break;
      case VULKAN_WSI_ANDROID:
#ifdef ANDROID
         VK_GET_INSTANCE_PROC_ADDR(vk,
               vk->context.instance, CreateAndroidSurfaceKHR);
#endif
         break;
      case VULKAN_WSI_WIN32:
#ifdef _WIN32
         VK_GET_INSTANCE_PROC_ADDR(vk,
               vk->context.instance, CreateWin32SurfaceKHR);
#endif
         break;
      case VULKAN_WSI_XLIB:
#ifdef HAVE_XLIB
         VK_GET_INSTANCE_PROC_ADDR(vk,
               vk->context.instance, CreateXlibSurfaceKHR);
#endif
         break;
      case VULKAN_WSI_XCB:
#ifdef HAVE_XCB
         VK_GET_INSTANCE_PROC_ADDR(vk,
               vk->context.instance, CreateXcbSurfaceKHR);
#endif
         break;
      case VULKAN_WSI_MIR:
#ifdef HAVE_MIR
         VK_GET_INSTANCE_PROC_ADDR(vk,
               vk->context.instance, CreateMirSurfaceKHR);
#endif
         break;
      case VULKAN_WSI_NONE:
      default:
         break;
   }

   vk->context.queue_lock = slock_new();
   if (!vk->context.queue_lock)
      return false;

   return true;
}

bool vulkan_surface_create(gfx_ctx_vulkan_data_t *vk,
      enum vulkan_wsi_type type,
      void *display, void *surface,
      unsigned width, unsigned height,
      unsigned swap_interval)
{
   switch (type)
   {
      case VULKAN_WSI_WAYLAND:
#ifdef HAVE_WAYLAND
         {
            VkWaylandSurfaceCreateInfoKHR surf_info; 

            memset(&surf_info, 0, sizeof(VkWaylandSurfaceCreateInfoKHR));

            surf_info.sType   = VK_STRUCTURE_TYPE_WAYLAND_SURFACE_CREATE_INFO_KHR;
            surf_info.pNext   = NULL;
            surf_info.flags   = 0;
            surf_info.display = (struct wl_display*)display;
            surf_info.surface = (struct wl_surface*)surface;

            if (vk->fpCreateWaylandSurfaceKHR(vk->context.instance,
                     &surf_info, NULL, &vk->vk_surface) != VK_SUCCESS)
               return false;
         }
#endif
         break;
      case VULKAN_WSI_ANDROID:
#ifdef ANDROID
         {
            VkAndroidSurfaceCreateInfoKHR surf_info;

            memset(&surf_info, 0, sizeof(VkAndroidSurfaceCreateInfoKHR));

            surf_info.sType  = VK_STRUCTURE_TYPE_ANDROID_SURFACE_CREATE_INFO_KHR;
            surf_info.flags  = 0;
            surf_info.window = (ANativeWindow*)surface;

            if (vk->fpCreateAndroidSurfaceKHR(vk->context.instance,
                     &surf_info, NULL, &vk->vk_surface) != VK_SUCCESS)
               return false;
         }
#endif
         break;
      case VULKAN_WSI_WIN32:
#ifdef _WIN32
         {
            VkWin32SurfaceCreateInfoKHR surf_info;

            memset(&surf_info, 0, sizeof(VkWin32SurfaceCreateInfoKHR));

            surf_info.sType     = VK_STRUCTURE_TYPE_WIN32_SURFACE_CREATE_INFO_KHR;
            surf_info.flags     = 0;
            surf_info.hinstance = display;
            surf_info.hwnd      = surface;

            if (vk->fpCreateWin32SurfaceKHR(vk->context.instance,
                     &surf_info, NULL, &vk->vk_surface) != VK_SUCCESS)
               return false;
         }
#endif
         break;
      case VULKAN_WSI_XLIB:
#ifdef HAVE_XLIB
         {
            VkXlibSurfaceCreateInfoKHR surf_info;

            memset(&surf_info, 0, sizeof(VkXlibSurfaceCreateInfoKHR));

            surf_info.sType  = VK_STRUCTURE_TYPE_XLIB_SURFACE_CREATE_INFO_KHR;
            surf_info.flags  = 0;
            surf_info.dpy    = (Display*)display;
            surf_info.window = *(const Window*)surface;

            if (vk->fpCreateXlibSurfaceKHR(vk->context.instance,
                     &surf_info, NULL, &vk->vk_surface) 
                  != VK_SUCCESS)
               return false;
         }
#endif
         break;
      case VULKAN_WSI_XCB:
#ifdef HAVE_XCB
         {
            VkXcbSurfaceCreateInfoKHR surf_info;

            memset(&surf_info, 0, sizeof(VkXcbSurfaceCreateInfoKHR));

            surf_info.sType      = VK_STRUCTURE_TYPE_XCB_SURFACE_CREATE_INFO_KHR;
            surf_info.flags      = 0;
            surf_info.connection = XGetXCBConnection((Display*)display);
            surf_info.window     = *(const xcb_window_t*)surface;

            if (vk->fpCreateXcbSurfaceKHR(vk->context.instance,
                     &surf_info, NULL, &vk->vk_surface) 
                  != VK_SUCCESS)
               return false;
         }
#endif
         break;
      case VULKAN_WSI_MIR:
#ifdef HAVE_MIR
         {
            VkMirSurfaceCreateInfoKHR surf_info;

            memset(&surf_info, 0, sizeof(VkMirSurfaceCreateInfoKHR));

            surf_info.sType      = VK_STRUCTURE_TYPE_MIR_SURFACE_CREATE_INFO_KHR;
            surf_info.connection = display;
            surf_info.mirSurface = surface;

            if (vk->fpCreateMirSurfaceKHR(vk->context.instance,
                     &surf_info, NULL, &vk->vk_surface) 
                  != VK_SUCCESS)
               return false;
         }
#endif
         break;
      case VULKAN_WSI_NONE:
      default:
         return false;
   }

   if (!vulkan_create_swapchain(
            vk, width, height, swap_interval))
      return false;

   return true;
}

void vulkan_present(gfx_ctx_vulkan_data_t *vk, unsigned index)
{
   VkResult result            = VK_SUCCESS;
   VkResult err               = VK_SUCCESS;
   VkPresentInfoKHR present   = { VK_STRUCTURE_TYPE_PRESENT_INFO_KHR };
   present.swapchainCount     = 1;
   present.pSwapchains        = &vk->swapchain;
   present.pImageIndices      = &index;
   present.pResults           = &result;
   present.waitSemaphoreCount = 1;
   present.pWaitSemaphores    = &vk->context.swapchain_semaphores[index];

   /* Better hope QueuePresent doesn't block D: */
   slock_lock(vk->context.queue_lock);
   err = vk->fpQueuePresentKHR(vk->context.queue, &present);

   if (err != VK_SUCCESS || result != VK_SUCCESS)
   {
      RARCH_LOG("[Vulkan]: QueuePresent failed, invalidating swapchain.\n");
      vk->context.invalid_swapchain = true;
   }
   slock_unlock(vk->context.queue_lock);
}

void vulkan_context_destroy(gfx_ctx_vulkan_data_t *vk,
      bool destroy_surface)
{
   unsigned i;
   if (vk->context.queue)
      vkQueueWaitIdle(vk->context.queue);
   if (vk->swapchain)
      vk->fpDestroySwapchainKHR(vk->context.device,
            vk->swapchain, NULL);

   if (destroy_surface && vk->vk_surface != VK_NULL_HANDLE)
      vk->fpDestroySurfaceKHR(vk->context.instance,
            vk->vk_surface, NULL);

   for (i = 0; i < VULKAN_MAX_SWAPCHAIN_IMAGES; i++)
   {
      if (vk->context.swapchain_semaphores[i] != VK_NULL_HANDLE)
         vkDestroySemaphore(vk->context.device,
               vk->context.swapchain_semaphores[i], NULL);
      if (vk->context.swapchain_fences[i] != VK_NULL_HANDLE)
         vkDestroyFence(vk->context.device,
               vk->context.swapchain_fences[i], NULL);
   }

   if (video_driver_ctl(RARCH_DISPLAY_CTL_IS_VIDEO_CACHE_CONTEXT, NULL))
   {
      cached_device   = vk->context.device;
      cached_instance = vk->context.instance;
   }
   else
   {
      if (vk->context.device)
         vkDestroyDevice(vk->context.device, NULL);
      if (vk->context.instance)
         vkDestroyInstance(vk->context.instance, NULL);
   }
}

void vulkan_acquire_next_image(gfx_ctx_vulkan_data_t *vk)
{
   unsigned index;
   VkResult err;
   VkFence fence;
   VkFence *next_fence;
   VkSemaphoreCreateInfo sem_info = 
   { VK_STRUCTURE_TYPE_SEMAPHORE_CREATE_INFO };
   VkFenceCreateInfo info         = { VK_STRUCTURE_TYPE_FENCE_CREATE_INFO };

   vkCreateFence(vk->context.device, &info, NULL, &fence);

   err = vk->fpAcquireNextImageKHR(vk->context.device,
         vk->swapchain, UINT64_MAX,
         VK_NULL_HANDLE, fence, &vk->context.current_swapchain_index);

   index = vk->context.current_swapchain_index;
   if (vk->context.swapchain_semaphores[index] == VK_NULL_HANDLE)
      vkCreateSemaphore(vk->context.device, &sem_info,
            NULL, &vk->context.swapchain_semaphores[index]);

   vkWaitForFences(vk->context.device, 1, &fence, true, UINT64_MAX);
   vkDestroyFence(vk->context.device, fence, NULL);

   next_fence = &vk->context.swapchain_fences[index];
   if (*next_fence != VK_NULL_HANDLE)
   {
      vkWaitForFences(vk->context.device, 1, next_fence, true, UINT64_MAX);
      vkResetFences(vk->context.device, 1, next_fence);
   }
   else
      vkCreateFence(vk->context.device, &info, NULL, next_fence);

   if (err != VK_SUCCESS)
   {
      RARCH_LOG("[Vulkan]: AcquireNextImage failed, invalidating swapchain.\n");
      vk->context.invalid_swapchain = true;
   }
}

bool vulkan_create_swapchain(gfx_ctx_vulkan_data_t *vk,
      unsigned width, unsigned height,
      unsigned swap_interval)
{
   unsigned i;
   uint32_t format_count;
   uint32_t desired_swapchain_images;
   VkSurfaceCapabilitiesKHR surface_properties;
   VkSurfaceFormatKHR formats[256];
   VkSurfaceFormatKHR format;
   VkExtent2D swapchain_size;
   VkSwapchainKHR old_swapchain;
   VkSurfaceTransformFlagBitsKHR pre_transform;

   /* TODO: Properly query these. */
   VkPresentModeKHR swapchain_present_mode = swap_interval 
      ? VK_PRESENT_MODE_FIFO_KHR : VK_PRESENT_MODE_MAILBOX_KHR;
   VkSwapchainCreateInfoKHR info = { VK_STRUCTURE_TYPE_SWAPCHAIN_CREATE_INFO_KHR };

   RARCH_LOG("[Vulkan]: Creating swapchain with present mode: %u\n",
         (unsigned)swapchain_present_mode);

   vk->fpGetPhysicalDeviceSurfaceCapabilitiesKHR(vk->context.gpu,
         vk->vk_surface, &surface_properties);
   vk->fpGetPhysicalDeviceSurfaceFormatsKHR(vk->context.gpu,
         vk->vk_surface, &format_count, NULL);
   vk->fpGetPhysicalDeviceSurfaceFormatsKHR(vk->context.gpu,
         vk->vk_surface, &format_count, formats);

   if (format_count == 1 && formats[0].format == VK_FORMAT_UNDEFINED)
   {
      format        = formats[0];
      format.format = VK_FORMAT_B8G8R8A8_UNORM;
   }
   else
   {
      if (format_count == 0)
      {
         RARCH_ERR("[Vulkan]: Surface has no formats.\n");
         return false;
      }

      format = formats[0];
   }

   if (surface_properties.currentExtent.width == -1)
   {
      swapchain_size.width     = width;
      swapchain_size.height    = height;
   }
   else
      swapchain_size           = surface_properties.currentExtent;

   desired_swapchain_images    = surface_properties.minImageCount + 1;

   /* Limit latency. */
   if (desired_swapchain_images > 3)
      desired_swapchain_images = 3;

   if ((surface_properties.maxImageCount > 0) 
         && (desired_swapchain_images > surface_properties.maxImageCount))
      desired_swapchain_images = surface_properties.maxImageCount;

   if (surface_properties.supportedTransforms 
         & VK_SURFACE_TRANSFORM_IDENTITY_BIT_KHR)
      pre_transform            = VK_SURFACE_TRANSFORM_IDENTITY_BIT_KHR;
   else
      pre_transform            = surface_properties.currentTransform;

   old_swapchain               = vk->swapchain;

   info.surface                = vk->vk_surface;
   info.minImageCount          = desired_swapchain_images;
   info.imageFormat            = format.format;
   info.imageColorSpace        = format.colorSpace;
   info.imageExtent.width      = swapchain_size.width;
   info.imageExtent.height     = swapchain_size.height;
   info.imageArrayLayers       = 1;
   info.imageUsage             = VK_IMAGE_USAGE_COLOR_ATTACHMENT_BIT 
      | VK_IMAGE_USAGE_TRANSFER_SRC_BIT;
   info.imageSharingMode       = VK_SHARING_MODE_EXCLUSIVE;
   info.preTransform           = pre_transform;
   info.compositeAlpha         = VK_COMPOSITE_ALPHA_OPAQUE_BIT_KHR;
   info.presentMode            = swapchain_present_mode;
   info.clipped                = true;
   info.oldSwapchain           = old_swapchain;

   vk->fpCreateSwapchainKHR(vk->context.device, &info, NULL, &vk->swapchain);
   if (old_swapchain != VK_NULL_HANDLE)
      vk->fpDestroySwapchainKHR(vk->context.device, old_swapchain, NULL);

   vk->context.swapchain_width  = swapchain_size.width;
   vk->context.swapchain_height = swapchain_size.height;

   /* Make sure we create a backbuffer format that is as we expect. */
   switch (format.format)
   {
      case VK_FORMAT_B8G8R8A8_SRGB:
         vk->context.swapchain_format  = VK_FORMAT_B8G8R8A8_UNORM;
         vk->context.swapchain_is_srgb = true;
         break;

      case VK_FORMAT_R8G8B8A8_SRGB:
         vk->context.swapchain_format  = VK_FORMAT_R8G8B8A8_UNORM;
         vk->context.swapchain_is_srgb = true;
         break;

      case VK_FORMAT_R8G8B8_SRGB:
         vk->context.swapchain_format  = VK_FORMAT_R8G8B8_UNORM;
         vk->context.swapchain_is_srgb = true;
         break;

      case VK_FORMAT_B8G8R8_SRGB:
         vk->context.swapchain_format  = VK_FORMAT_B8G8R8_UNORM;
         vk->context.swapchain_is_srgb = true;
         break;

      default:
         vk->context.swapchain_format  = format.format;
         break;
   }

   vk->fpGetSwapchainImagesKHR(vk->context.device, vk->swapchain,
         &vk->context.num_swapchain_images, NULL);
   vk->fpGetSwapchainImagesKHR(vk->context.device, vk->swapchain,
         &vk->context.num_swapchain_images, vk->context.swapchain_images);

   RARCH_LOG("[Vulkan]: Got %u swapchain images.\n", vk->context.num_swapchain_images);

   for (i = 0; i < vk->context.num_swapchain_images; i++)
   {
      if (vk->context.swapchain_fences[i])
      {
         vkDestroyFence(vk->context.device,
               vk->context.swapchain_fences[i], NULL);
         vk->context.swapchain_fences[i] = VK_NULL_HANDLE;
      }
   }

   vulkan_acquire_next_image(vk);

   return true;
}<|MERGE_RESOLUTION|>--- conflicted
+++ resolved
@@ -173,26 +173,17 @@
       VkFormat format,
       const void *initial, const VkComponentMapping *swizzle, enum vk_texture_type type)
 {
-<<<<<<< HEAD
-   VkDevice device = vk->context->device;
-=======
-   /* TODO: Evaluate how we should do texture uploads on discrete cards optimally.
-    * For integrated GPUs, using linear texture is highly desirable to avoid extra copies, but
-    * we might need to take a DMA transfer with block interleave on desktop GPUs.
-    *
-    * Also, Vulkan drivers are not required to support sampling from linear textures
-    * (only TRANSFER), but seems to work fine on GPUs I've tested so far. */
-
->>>>>>> 6512e5ff
    struct vk_texture tex;
    VkMemoryRequirements mem_reqs;
    VkSubresourceLayout layout;
-   VkDevice device                = vk->context->device;
-   VkImageCreateInfo info         = { VK_STRUCTURE_TYPE_IMAGE_CREATE_INFO };
-
-   VkImageViewCreateInfo view     = { VK_STRUCTURE_TYPE_IMAGE_VIEW_CREATE_INFO };
-   VkMemoryAllocateInfo alloc     = { VK_STRUCTURE_TYPE_MEMORY_ALLOCATE_INFO };
-   VkImageSubresource subresource = { VK_IMAGE_ASPECT_COLOR_BIT };
+   VkDevice device                      = vk->context->device;
+   VkImageCreateInfo info               = { VK_STRUCTURE_TYPE_IMAGE_CREATE_INFO };
+   VkImageViewCreateInfo view           = { VK_STRUCTURE_TYPE_IMAGE_VIEW_CREATE_INFO };
+   VkMemoryAllocateInfo alloc           = { VK_STRUCTURE_TYPE_MEMORY_ALLOCATE_INFO };
+   VkImageSubresource subresource       = { VK_IMAGE_ASPECT_COLOR_BIT };
+   VkCommandBufferAllocateInfo cmd_info = { VK_STRUCTURE_TYPE_COMMAND_BUFFER_ALLOCATE_INFO };
+   VkSubmitInfo submit_info             = { VK_STRUCTURE_TYPE_SUBMIT_INFO };
+   VkCommandBufferBeginInfo begin_info  = { VK_STRUCTURE_TYPE_COMMAND_BUFFER_BEGIN_INFO };
 
    memset(&tex, 0, sizeof(tex));
 
@@ -200,10 +191,9 @@
    info.format        = format;
    info.extent.width  = width;
    info.extent.height = height;
-<<<<<<< HEAD
-   info.extent.depth = 1;
-   info.mipLevels = 1;
-   info.arrayLayers = 1;
+   info.extent.depth  = 1;
+   info.mipLevels     = 1;
+   info.arrayLayers   = 1;
    info.samples = VK_SAMPLE_COUNT_1_BIT;
 
    if (type == VULKAN_TEXTURE_STREAMED)
@@ -254,25 +244,6 @@
          info.initialLayout = VK_IMAGE_LAYOUT_UNDEFINED;
          break;
    }
-=======
-   info.extent.depth  = 1;
-   info.mipLevels     = 1;
-   info.arrayLayers   = 1;
-   info.samples       = VK_SAMPLE_COUNT_1_BIT;
-   info.tiling        = type != VULKAN_TEXTURE_STATIC 
-      ? VK_IMAGE_TILING_LINEAR : VK_IMAGE_TILING_OPTIMAL;
-   info.usage         = VK_IMAGE_USAGE_SAMPLED_BIT;
-   if (type == VULKAN_TEXTURE_STATIC)
-      info.usage     |= VK_IMAGE_USAGE_TRANSFER_DST_BIT;
-   if (type == VULKAN_TEXTURE_READBACK)
-      info.usage      = VK_IMAGE_USAGE_TRANSFER_DST_BIT;
-   info.sharingMode   = VK_SHARING_MODE_EXCLUSIVE;
-
-   /* We'll transition this on first use for streamed textures. */
-   info.initialLayout = (type == VULKAN_TEXTURE_STREAMED) ?
-      VK_IMAGE_LAYOUT_PREINITIALIZED :
-      VK_IMAGE_LAYOUT_UNDEFINED;
->>>>>>> 6512e5ff
 
    vkCreateImage(device, &info, NULL, &tex.image);
 #if 0
@@ -283,7 +254,6 @@
 
    switch (type)
    {
-<<<<<<< HEAD
       case VULKAN_TEXTURE_STATIC:
       case VULKAN_TEXTURE_DYNAMIC:
          alloc.memoryTypeIndex = vulkan_find_memory_type_fallback(&vk->context->memory_properties,
@@ -300,12 +270,6 @@
                VK_MEMORY_PROPERTY_HOST_VISIBLE_BIT |
                VK_MEMORY_PROPERTY_HOST_COHERENT_BIT);
          break;
-=======
-      alloc.memoryTypeIndex = 
-         vulkan_find_memory_type_fallback(&vk->context->memory_properties,
-            mem_reqs.memoryTypeBits,
-            VK_MEMORY_PROPERTY_DEVICE_LOCAL_BIT, 0);
->>>>>>> 6512e5ff
    }
 
    /* If the texture is STREAMED and it's not DEVICE_LOCAL, we expect to hit a slower path,
@@ -314,7 +278,6 @@
          (vk->context->memory_properties.memoryTypes[alloc.memoryTypeIndex].propertyFlags &
           VK_MEMORY_PROPERTY_DEVICE_LOCAL_BIT) == 0)
    {
-<<<<<<< HEAD
       /* Recreate texture but for STAGING this time ... */
       RARCH_LOG("[Vulkan]: GPU supports linear images as textures, but not DEVICE_LOCAL. Falling back to copy path.\n");
       type = VULKAN_TEXTURE_STAGING;
@@ -329,15 +292,6 @@
             VK_MEMORY_PROPERTY_HOST_COHERENT_BIT |
             VK_MEMORY_PROPERTY_HOST_CACHED_BIT,
             VK_MEMORY_PROPERTY_HOST_VISIBLE_BIT |
-=======
-      alloc.memoryTypeIndex = 
-         vulkan_find_memory_type_fallback(&vk->context->memory_properties,
-            mem_reqs.memoryTypeBits,
-            VK_MEMORY_PROPERTY_HOST_VISIBLE_BIT | 
-            VK_MEMORY_PROPERTY_HOST_COHERENT_BIT | 
-            VK_MEMORY_PROPERTY_HOST_CACHED_BIT,
-            VK_MEMORY_PROPERTY_HOST_VISIBLE_BIT | 
->>>>>>> 6512e5ff
             VK_MEMORY_PROPERTY_HOST_COHERENT_BIT);
    }
 
@@ -432,25 +386,14 @@
    {
       VkImageCopy region;
       VkCommandBuffer staging;
-<<<<<<< HEAD
       unsigned bpp = vulkan_format_to_bpp(tex.format);
       struct vk_texture tmp = vulkan_create_texture(vk, NULL,
             width, height, format, initial, NULL, VULKAN_TEXTURE_STAGING);
-=======
-      VkCommandBufferAllocateInfo info    = { 
-         VK_STRUCTURE_TYPE_COMMAND_BUFFER_ALLOCATE_INFO };
-      VkCommandBufferBeginInfo begin_info = { 
-         VK_STRUCTURE_TYPE_COMMAND_BUFFER_BEGIN_INFO };
-      VkSubmitInfo submit_info            = { VK_STRUCTURE_TYPE_SUBMIT_INFO };
-      unsigned bpp            = vulkan_format_to_bpp(tex.format);
-      struct vk_texture tmp   = vulkan_create_texture(vk, NULL,
-            width, height, format, initial, NULL, VULKAN_TEXTURE_STREAMED);
->>>>>>> 6512e5ff
-
-      info.commandPool        = vk->staging_pool;
-      info.level              = VK_COMMAND_BUFFER_LEVEL_PRIMARY;
-      info.commandBufferCount = 1;
-      vkAllocateCommandBuffers(vk->context->device, &info, &staging);
+
+      cmd_info.commandPool        = vk->staging_pool;
+      cmd_info.level              = VK_COMMAND_BUFFER_LEVEL_PRIMARY;
+      cmd_info.commandBufferCount = 1;
+      vkAllocateCommandBuffers(vk->context->device, &cmd_info, &staging);
 
       begin_info.flags        = VK_COMMAND_BUFFER_USAGE_ONE_TIME_SUBMIT_BIT;
       vkBeginCommandBuffer(staging, &begin_info);
