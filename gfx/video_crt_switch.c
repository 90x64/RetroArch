/* CRT SwitchRes Core
 * Copyright (C) 2018 Alphanu / Ben Templeman.
 *
 * RetroArch - A frontend for libretro.
 *  Copyright (C) 2010-2014 - Hans-Kristian Arntzen
 *  Copyright (C) 2011-2017 - Daniel De Matteis
 *
 *  RetroArch is free software: you can redistribute it and/or modify it under the terms
 *  of the GNU General Public License as published by the Free Software Found-
 *  ation, either version 3 of the License, or (at your option) any later version.
 *
 *  RetroArch is distributed in the hope that it will be useful, but WITHOUT ANY WARRANTY;
 *  without even the implied warranty of MERCHANTABILITY or FITNESS FOR A PARTICULAR
 *  PURPOSE.  See the GNU General Public License for more details.
 *
 *  You should have received a copy of the GNU General Public License along with RetroArch.
 *  If not, see <http://www.gnu.org/licenses/>.
 */
#include <stddef.h>
#include <string.h>
#include <stdlib.h>

#include "video_driver.h"
#include "video_crt_switch.h"
#include "video_display_server.h"

#ifdef HAVE_CONFIG_H
#include "../config.h"
#endif

#if defined(HAVE_VIDEOCORE)
#include "include/userland/interface/vmcs_host/vc_vchi_gencmd.h"
static void crt_rpi_switch(int width, int height, float hz);
#endif

static unsigned ra_core_width     = 0;
static unsigned ra_core_height    = 0;
static unsigned ra_tmp_width      = 0;
static unsigned ra_tmp_height     = 0;
static unsigned ra_set_core_hz    = 0;
static unsigned orig_width        = 0;
static unsigned orig_height       = 0;
static int crt_center_adjust      = 0;
static int crt_tmp_center_adjust  = 0;

static bool first_run             = true;

static float ra_tmp_core_hz       = 0.0f;
static float fly_aspect           = 0.0f;
static float ra_core_hz           = 0.0f;
static unsigned crt_index         = 0;

static void crt_check_first_run(void)
{
   if (!first_run)
      return;

   first_run   = false;
}

static void switch_crt_hz(void)
{
   if (ra_core_hz == ra_tmp_core_hz)
      return;
   /* set hz float to an int for windows switching */
   if (ra_core_hz < 100)
   {
      if (ra_core_hz < 53)
         ra_set_core_hz = 50;
      if (ra_core_hz >= 53  &&  ra_core_hz < 57)
         ra_set_core_hz = 55;
      if (ra_core_hz >= 57)
         ra_set_core_hz = 60;
   }

   if (ra_core_hz > 100)
   {
      if (ra_core_hz < 106)
         ra_set_core_hz = 120;
      if (ra_core_hz >= 106  &&  ra_core_hz < 114)
         ra_set_core_hz = 110;
      if (ra_core_hz >= 114)
         ra_set_core_hz = 120;
   }

   video_monitor_set_refresh_rate(ra_set_core_hz);

   ra_tmp_core_hz = ra_core_hz;
}

void crt_aspect_ratio_switch(unsigned width, unsigned height)
{
   /* send aspect float to videeo_driver */
   fly_aspect = (float)width / height;
   video_driver_set_aspect_ratio_value((float)fly_aspect);
}

static void switch_res_crt(unsigned width, unsigned height)
{
   video_display_server_set_resolution(width, height,
         ra_set_core_hz, ra_core_hz, crt_center_adjust, crt_index, crt_center_adjust);
#if defined(HAVE_VIDEOCORE)
   crt_rpi_switch(width, height, ra_core_hz);
   video_monitor_set_refresh_rate(ra_core_hz);
   crt_switch_driver_reinit();
#endif
   video_driver_apply_state_changes();
}

/* Create correct aspect to fit video if resolution does not exist */
static void crt_screen_setup_aspect(unsigned width, unsigned height)
{
#if defined(HAVE_VIDEOCORE)
   if (height > 300)
      height = height/2;
#endif

   switch_crt_hz();
   /* get original resolution of core */
   if (height == 4)
   {
      /* detect menu only */
      if (width < 700)
         width = 320;

      height = 240;

      crt_aspect_ratio_switch(width, height);
   }

   if (height < 200 && height != 144)
   {
      crt_aspect_ratio_switch(width, height);
      height = 200;
   }

   if (height > 200)
      crt_aspect_ratio_switch(width, height);

   if (height == 144 && ra_set_core_hz == 50)
   {
      height = 288;
      crt_aspect_ratio_switch(width, height);
   }

   if (height > 200 && height < 224)
   {
      crt_aspect_ratio_switch(width, height);
      height = 224;
   }

   if (height > 224 && height < 240)
   {
      crt_aspect_ratio_switch(width, height);
      height = 240;
   }

   if (height > 240 && height < 255)
   {
      crt_aspect_ratio_switch(width, height);
      height = 254;
   }

   if (height == 528 && ra_set_core_hz == 60)
   {
      crt_aspect_ratio_switch(width, height);
      height = 480;
   }

   if (height >= 240 && height < 255 && ra_set_core_hz == 55)
   {
      crt_aspect_ratio_switch(width, height);
      height = 254;
   }

   switch_res_crt(width, height);
}

void crt_switch_res_core(unsigned width, unsigned height,
      float hz, unsigned crt_mode,
      int crt_switch_center_adjust, int monitor_index, bool dynamic)
{
   /* ra_core_hz float passed from within
    * void video_driver_monitor_adjust_system_rates(void) */
   if (width == 4 )
   {
      width = 320;
      height = 240;
   }

   ra_core_height = height;
   ra_core_hz     = hz;

   if (dynamic == true)
      ra_core_width = crt_compute_dynamic_width(width);
   else 
      ra_core_width  = width;

   crt_center_adjust = crt_switch_center_adjust;
   crt_index  = monitor_index;

   if (crt_mode == 2)
   {
      if (hz > 53)
         ra_core_hz = hz * 2;

      if (hz <= 53)
         ra_core_hz = 120.0f;
   }

   crt_check_first_run();

   /* Detect resolution change and switch */
   if (
      (ra_tmp_height != ra_core_height) ||
      (ra_core_width != ra_tmp_width) || (crt_center_adjust != crt_tmp_center_adjust)
      )
      crt_screen_setup_aspect(ra_core_width, ra_core_height);

   ra_tmp_height  = ra_core_height;
   ra_tmp_width   = ra_core_width;
    crt_tmp_center_adjust = crt_center_adjust;

   /* Check if aspect is correct, if not change */
   if (video_driver_get_aspect_ratio() != fly_aspect)
   {
      video_driver_set_aspect_ratio_value((float)fly_aspect);
      video_driver_apply_state_changes();
   }
}

void crt_video_restore(void)
{
   if (first_run)
      return;

   first_run = true;
}

int crt_compute_dynamic_width(int width)
{
<<<<<<< HEAD
   double p_clock    = 15000000;
=======
   unsigned i;
   double p_clock    = 18000000;
>>>>>>> 3b131ee2
   int min_height    = 261;
   int dynamic_width = 0;
   #if defined(HAVE_VIDEOCORE)
      double p_clock = 32000000;
   #endif

<<<<<<< HEAD
   for (int i =0; i < 10; i++)
=======
   for (i =1; i < 10; i++)
>>>>>>> 3b131ee2
   {
      dynamic_width = (width*1.5)*i;
      if ((dynamic_width * min_height * ra_core_hz) > p_clock)
         break;

   }
  return dynamic_width;
}

#if defined(HAVE_VIDEOCORE)
static void crt_rpi_switch(int width, int height, float hz)
{
   char buffer[1024];
   VCHI_INSTANCE_T vchi_instance;
   VCHI_CONNECTION_T *vchi_connection = NULL;
   static char output[250]             = {0};
   static char output1[250]            = {0};
   static char output2[250]            = {0};
   static char set_hdmi[250]           = {0};
   static char set_hdmi_timing[250]    = {0};
   int i              = 0;
   int hfp            = 0;
   int hsp            = 0;
   int hbp            = 0;
   int vfp            = 0;
   int vsp            = 0;
   int vbp            = 0;
   int hmax           = 0;
   int vmax           = 0;
   int pdefault       = 8;
   int pwidth         = 0;
   float roundw     = 0.0f;
   float roundh     = 0.0f;
   float pixel_clock  = 0;
   int ip_flag     = 0;

   /* set core refresh from hz */
   video_monitor_set_refresh_rate(hz);

   /* following code is the mode line generator */

   pwidth = width;

   if (height < 400 && width > 400)
      pwidth = width / 2;

   roundw = roundf((float)pwidth / (float)height * 100) / 100;

   if (height > width)
      roundw = roundf((float)height / (float)width * 100) / 100;

   if (roundw > 1.35)
      roundw = 1.25;

   if (roundw < 1.20)
      roundw = 1.34;
   hfp = width * 0.065;

   hsp = width * 0.1433-hfp+(crt_center_adjust*4);

   hbp = width * 0.3-hsp-hfp;

   if (height < 241)
      vmax = 261;
   if (height < 241 && hz > 56 && hz < 58)
      vmax = 280;
   if (height < 241 && hz < 55)
      vmax = 313;
   if (height > 250 && height < 260 && hz > 54)
      vmax = 296;
   if (height > 250 && height < 260 && hz > 52 && hz < 54)
      vmax = 285;
   if (height > 250 && height < 260 && hz < 52)
      vmax = 313;
   if (height > 260 && height < 300)
      vmax = 318;

   if (height > 400 && hz > 56)
      vmax = 533;
   if (height > 520 && hz < 57)
      vmax = 580;

   if (height > 300 && hz < 56)
      vmax = 615;
   if (height > 500 && hz < 56)
      vmax = 624;
   if (height > 300)
      pdefault = pdefault * 2;

   vfp = (height + ((vmax - height) / 2) - pdefault) - height;

   if (height < 300)
      vsp = vfp + 3; /* needs to be 3 for progressive */
   if (height > 300)
      vsp = vfp + 6; /* needs to be 6 for interlaced */

   vsp = 3;

   vbp = (vmax-height)-vsp-vfp;

   hmax = width+hfp+hsp+hbp;

   if (height < 300)
   {
      pixel_clock = (hmax * vmax * hz) ;
      ip_flag     = 0;
   }

   if (height > 300)
   {
      pixel_clock = (hmax * vmax * (hz/2)) /2 ;
      ip_flag     = 1;
   }
   /* above code is the modeline generator */

   snprintf(set_hdmi_timing, sizeof(set_hdmi_timing),
         "hdmi_timings %d 1 %d %d %d %d 1 %d %d %d 0 0 0 %f %d %f 1 ",
         width, hfp, hsp, hbp, height, vfp,vsp, vbp,
         hz, ip_flag, pixel_clock);

   vcos_init ();

   vchi_initialise (&vchi_instance);

   vchi_connect (NULL, 0, vchi_instance);

   vc_vchi_gencmd_init (vchi_instance, &vchi_connection, 1);

   vc_gencmd (buffer, sizeof (buffer), set_hdmi_timing);

   vc_gencmd_stop ();

   vchi_disconnect (vchi_instance);

   snprintf(output1,  sizeof(output1),
         "tvservice -e \"DMT 87\" > /dev/null");
   system(output1);
   snprintf(output2,  sizeof(output1),
         "fbset -g %d %d %d %d 24 > /dev/null",
         width, height, width, height);
   system(output2);
}
#endif<|MERGE_RESOLUTION|>--- conflicted
+++ resolved
@@ -239,23 +239,19 @@
 
 int crt_compute_dynamic_width(int width)
 {
-<<<<<<< HEAD
    double p_clock    = 15000000;
-=======
-   unsigned i;
-   double p_clock    = 18000000;
->>>>>>> 3b131ee2
+
    int min_height    = 261;
    int dynamic_width = 0;
    #if defined(HAVE_VIDEOCORE)
       double p_clock = 32000000;
    #endif
 
-<<<<<<< HEAD
+
    for (int i =0; i < 10; i++)
-=======
-   for (i =1; i < 10; i++)
->>>>>>> 3b131ee2
+
+
+
    {
       dynamic_width = (width*1.5)*i;
       if ((dynamic_width * min_height * ra_core_hz) > p_clock)
