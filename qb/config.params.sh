--- conflicted
+++ resolved
@@ -75,13 +75,8 @@
 HAVE_QT=no                 # QT companion support
 HAVE_XSHM=no               # XShm video driver support (disabled because it's just a dummied out stub)
 HAVE_CHEEVOS=yes           # Retro Achievements
-<<<<<<< HEAD
-HAVE_VULKAN=auto           # Vulkan support
+HAVE_VULKAN=no             # Vulkan support
 C89_VULKAN=no
 HAVE_RPNG=yes              # RPNG support
 HAVE_RJPEG=yes             # RJPEG support
-HAVE_RTGA=yes              # RTGA support
-=======
-HAVE_VULKAN=no             # Vulkan support
-C89_VULKAN=no
->>>>>>> 406f084c
+HAVE_RTGA=yes              # RTGA support