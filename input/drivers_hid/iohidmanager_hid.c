--- conflicted
+++ resolved
@@ -524,12 +524,7 @@
    RARCH_LOG("Port %d: %s.\n", idx, device_name);
 }
 
-<<<<<<< HEAD
 static void iohidmanager_hid_device_add_device(IOHIDDeviceRef device, iohidmanager_hid_t* hid)
-=======
-static void iohidmanager_hid_device_add(void *data, IOReturn result,
-      void *sender, IOHIDDeviceRef device)
->>>>>>> 2771f8cc
 {
    int i;
 
@@ -558,8 +553,6 @@
    apple_input_rec_t *tmp                   = NULL;
    apple_input_rec_t *tmpButtons            = NULL;
    apple_input_rec_t *tmpAxes               = NULL;
-   iohidmanager_hid_t                  *hid = (iohidmanager_hid_t*)	
-      hid_driver_get_data();
    struct iohidmanager_hid_adapter *adapter = (struct iohidmanager_hid_adapter*)
       calloc(1, sizeof(*adapter));
 
@@ -882,7 +875,6 @@
    return 0;
 }
 
-<<<<<<< HEAD
 static int iohidmanager_hid_manager_set_device_matching(
       iohidmanager_hid_t *hid)
 {
@@ -893,8 +885,6 @@
 	IOHIDDeviceRef *device_array = calloc(num_devices, sizeof(IOHIDDeviceRef));
 	CFSetGetValues(set, (const void **) device_array);
 
-=======
->>>>>>> 2771f8cc
 	/* re order device by location id */
 	typedef struct hid_list
 	{
@@ -902,7 +892,6 @@
 	  uint32_t lid;
 	  struct hid_list *next;
 	} hid_list_t;
-<<<<<<< HEAD
 	
 	hid_list_t* devList = NULL;
 	for (long i=0; i<num_devices;i++)
@@ -958,30 +947,6 @@
 		devList = ptr;
 	}
 	free(device_array);
-=======
-
-static int iohidmanager_hid_manager_set_device_matching(
-      iohidmanager_hid_t *hid)
-{
-   CFMutableArrayRef matcher = CFArrayCreateMutable(kCFAllocatorDefault, 0,
-         &kCFTypeArrayCallBacks);
-
-   if (!matcher)
-      return -1;
-
-   iohidmanager_hid_append_matching_dictionary(matcher,
-         kHIDPage_GenericDesktop,
-         kHIDUsage_GD_Joystick);
-   iohidmanager_hid_append_matching_dictionary(matcher,
-         kHIDPage_GenericDesktop,
-         kHIDUsage_GD_GamePad);
-
-   IOHIDManagerSetDeviceMatchingMultiple(hid->ptr, matcher);
-   IOHIDManagerRegisterDeviceMatchingCallback(hid->ptr,
-         iohidmanager_hid_device_add, 0);
-
-   CFRelease(matcher);
->>>>>>> 2771f8cc
 
 
 	/* register call back to dynamically add device plugged when retroarch is
